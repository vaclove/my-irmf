--- conflicted
+++ resolved
@@ -2334,7 +2334,6 @@
                     <label className="block text-sm font-medium text-gray-700">Accommodation</label>
                     {true ? (
                       <div className="mt-1 space-y-2">
-<<<<<<< HEAD
                         <div className="flex items-center gap-2">
                           {editingCoveredNights ? (
                             <>
@@ -2382,46 +2381,34 @@
                             </>
                           ) : (
                             <>
-                              <p className="text-sm text-green-600">
-                                {selectedInvitation.covered_nights} {selectedInvitation.covered_nights === 1 ? 'night' : 'nights'} covered
-                              </p>
-                              <button
-                                onClick={() => {
-                                  setEditingCoveredNights(true)
-                                  setTempCoveredNights(selectedInvitation.covered_nights || 0)
-                                }}
-                                className="text-xs text-blue-600 hover:text-blue-800"
-                              >
-                                Edit
-                              </button>
+                              {selectedInvitation.accommodation ? (
+                                <p className="text-sm text-green-600">
+                                  {selectedInvitation.covered_nights} {selectedInvitation.covered_nights === 1 ? 'night' : 'nights'} covered
+                                </p>
+                              ) : (
+                                <p className="text-sm text-gray-500">
+                                  No accommodation initially provided
+                                </p>
+                              )}
+                              {selectedInvitation.accommodation && (
+                                <button
+                                  onClick={() => {
+                                    setEditingCoveredNights(true)
+                                    setTempCoveredNights(selectedInvitation.covered_nights || 0)
+                                  }}
+                                  className="text-xs text-blue-600 hover:text-blue-800"
+                                >
+                                  Edit
+                                </button>
+                              )}
                             </>
                           )}
                         </div>
-=======
-                        {selectedInvitation.accommodation && (
-                          <p className="text-sm text-green-600">
-                            {selectedInvitation.covered_nights} {selectedInvitation.covered_nights === 1 ? 'night' : 'nights'} covered
-                          </p>
-                        )}
-                        {!selectedInvitation.accommodation && (
-                          <p className="text-sm text-gray-500">
-                            No accommodation initially provided
-                          </p>
-                        )}
->>>>>>> b80152b5
                         
                         {editingAccommodationDates ? (
                           <div className="bg-blue-50 border-2 border-blue-200 rounded-lg p-4 space-y-3">
                             <div className="text-sm text-blue-700 font-medium">
-<<<<<<< HEAD
                               Select accommodation dates (first {selectedInvitation.covered_nights} will be covered, rest are extra):
-=======
-                              {selectedInvitation.covered_nights > 0 ? (
-                                <>Select continuous accommodation dates (max {selectedInvitation.covered_nights} nights):</>
-                              ) : (
-                                <>Select continuous accommodation dates:</>
-                              )}
->>>>>>> b80152b5
                             </div>
                             <div className="grid grid-cols-4 gap-2 max-h-48 overflow-y-auto">
                               {(() => {
@@ -2473,11 +2460,7 @@
                                 
                                 return dates.map(date => {
                                   const isSelected = selectedAccommodationDates.includes(date)
-<<<<<<< HEAD
-                                  const isDisabled = false // Allow selecting any number of dates now
-=======
-                                  const isDisabled = !isSelected && selectedInvitation.covered_nights > 0 && selectedAccommodationDates.length >= selectedInvitation.covered_nights
->>>>>>> b80152b5
+                                  const isDisabled = false // Allow selecting any number of dates now for extra nights feature
                                   
                                   return (() => {
                                     // Determine if this date would be covered or extra
